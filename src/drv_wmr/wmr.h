// Copyright 2018, Philipp Zabel.
// SPDX-License-Identifier: BSL-1.0
/*
 * OpenHMD - Free and Open Source API and drivers for immersive technology.
 */

/* Windows Mixed Reality Driver */


#ifndef WMR_H
#define WMR_H

#include <stdint.h>
#include <stdbool.h>

#include "../openhmdi.h"

#define MICROSOFT_VID         0x045e
#define HOLOLENS_SENSORS_PID  0x0659
#define MOTION_CONTROLLER_PID 0x065b

typedef enum
{
	HOLOLENS_IRQ_SENSORS = 1,
	HOLOLENS_IRQ_CONTROL = 2,
	HOLOLENS_IRQ_DEBUG = 3,
} hololens_sensors_irq_cmd;

typedef enum
{
	CONTROLLER_IRQ_SENSORS = 1,
} motion_controller_irq_cmd;

typedef struct
{
        uint8_t id;
        uint16_t temperature[4];
        uint64_t gyro_timestamp[4];
        int16_t gyro[3][32];
        uint64_t accel_timestamp[4];
        int32_t accel[3][4];
        uint64_t video_timestamp[4];
} hololens_sensors_packet;

#define MOTION_CONTROLLER_BUTTON_STICK     0x01
#define MOTION_CONTROLLER_BUTTON_WINDOWS   0x02
#define MOTION_CONTROLLER_BUTTON_MENU      0x04
#define MOTION_CONTROLLER_BUTTON_GRIP      0x08
#define MOTION_CONTROLLER_BUTTON_PAD_PRESS 0x10
#define MOTION_CONTROLLER_BUTTON_PAD_TOUCH 0x40

typedef struct
{
	uint8_t id;
	uint8_t buttons;
	uint16_t stick[2];
	uint8_t trigger;
	uint8_t touchpad[2];
	uint8_t battery;
	int32_t accel[3];
	int32_t gyro[3];
	uint32_t timestamp;
} motion_controller_packet;

static const unsigned char hololens_sensors_imu_on[64] = {
	0x02, 0x07
};

<<<<<<< HEAD
typedef struct {
        uint32_t json_start;
        uint32_t json_size;
        char manufacturer[0x40];
        char device[0x40];
        char serial[0x40];
        char uid[0x26];
        char unk[0xd5];
        char name[0x40];
        char revision[0x20];
        char revision_date[0x20];
} wmr_config_header;
=======
static const unsigned char motion_controller_imu_on[64] = {
	0x06, 0x03, 0x01, 0x00, 0x02
};
>>>>>>> b76b6b80

bool hololens_sensors_decode_packet(hololens_sensors_packet* pkt, const unsigned char* buffer, int size);
bool motion_controller_decode_packet(motion_controller_packet* pkt, const unsigned char* buffer, int size);

ohmd_device* open_motion_controller_device(ohmd_driver* driver, ohmd_device_desc* desc);

#endif<|MERGE_RESOLUTION|>--- conflicted
+++ resolved
@@ -66,7 +66,6 @@
 	0x02, 0x07
 };
 
-<<<<<<< HEAD
 typedef struct {
         uint32_t json_start;
         uint32_t json_size;
@@ -79,11 +78,10 @@
         char revision[0x20];
         char revision_date[0x20];
 } wmr_config_header;
-=======
+
 static const unsigned char motion_controller_imu_on[64] = {
 	0x06, 0x03, 0x01, 0x00, 0x02
 };
->>>>>>> b76b6b80
 
 bool hololens_sensors_decode_packet(hololens_sensors_packet* pkt, const unsigned char* buffer, int size);
 bool motion_controller_decode_packet(motion_controller_packet* pkt, const unsigned char* buffer, int size);
