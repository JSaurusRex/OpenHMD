AUTOMAKE_OPTIONS = subdir-objects
library_includedir=$(includedir)/openhmd
library_include_HEADERS = $(top_srcdir)/include/openhmd.h

lib_LTLIBRARIES = libopenhmd.la
libopenhmd_la_SOURCES = \
	openhmd.c \
	platform-win32.c \
	drv_dummy/dummy.c \
	omath.c \
	platform-posix.c \
	fusion.c \
	queue.c

libopenhmd_la_LDFLAGS = -no-undefined -version-info 0:0:0
libopenhmd_la_CPPFLAGS = -fPIC -I$(top_srcdir)/include -Wall

if BUILD_DRIVER_OCULUS_RIFT

libopenhmd_la_SOURCES += \
	drv_oculus_rift/rift.c \
	drv_oculus_rift/packet.c

libopenhmd_la_CPPFLAGS += $(hidapi_CFLAGS) -DDRIVER_OCULUS_RIFT
libopenhmd_la_LDFLAGS += $(hidapi_LIBS)

endif

<<<<<<< HEAD
if BUILD_DRIVER_HTC_VIVE

libopenhmd_la_SOURCES += \
	drv_htc_vive/vive.c \
	drv_htc_vive/packet.c \
	ext_deps/mjson.c

libopenhmd_la_CPPFLAGS += $(hidapi_CFLAGS) -DDRIVER_HTC_VIVE
=======
if BUILD_DRIVER_DEEPOON

libopenhmd_la_SOURCES += \
	drv_deepoon/deepoon.c \
	drv_deepoon/packet.c

libopenhmd_la_CPPFLAGS += $(hidapi_CFLAGS) -DDRIVER_DEEPOON
>>>>>>> 538a0462
libopenhmd_la_LDFLAGS += $(hidapi_LIBS)

endif

<<<<<<< HEAD

=======
>>>>>>> 538a0462
if BUILD_DRIVER_EXTERNAL

libopenhmd_la_SOURCES += \
	drv_external/external.c
endif

if BUILD_DRIVER_ANDROID

libopenhmd_la_SOURCES += \
	drv_android/android.c
endif

libopenhmd_la_LDFLAGS += $(EXTRA_LD_FLAGS)<|MERGE_RESOLUTION|>--- conflicted
+++ resolved
@@ -26,7 +26,6 @@
 
 endif
 
-<<<<<<< HEAD
 if BUILD_DRIVER_HTC_VIVE
 
 libopenhmd_la_SOURCES += \
@@ -35,7 +34,10 @@
 	ext_deps/mjson.c
 
 libopenhmd_la_CPPFLAGS += $(hidapi_CFLAGS) -DDRIVER_HTC_VIVE
-=======
+libopenhmd_la_LDFLAGS += $(hidapi_LIBS)
+
+endif
+
 if BUILD_DRIVER_DEEPOON
 
 libopenhmd_la_SOURCES += \
@@ -43,15 +45,10 @@
 	drv_deepoon/packet.c
 
 libopenhmd_la_CPPFLAGS += $(hidapi_CFLAGS) -DDRIVER_DEEPOON
->>>>>>> 538a0462
 libopenhmd_la_LDFLAGS += $(hidapi_LIBS)
 
 endif
 
-<<<<<<< HEAD
-
-=======
->>>>>>> 538a0462
 if BUILD_DRIVER_EXTERNAL
 
 libopenhmd_la_SOURCES += \
@@ -64,4 +61,4 @@
 	drv_android/android.c
 endif
 
-libopenhmd_la_LDFLAGS += $(EXTRA_LD_FLAGS)+libopenhmd_la_LDFLAGS += $(EXTRA_LD_FLAGS)
